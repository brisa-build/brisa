import { defineConfig } from "vitepress";

// https://vitepress.dev/reference/site-config
export default defineConfig({
  lang: "en-US",
  title: "Brisa Documentation",
  ignoreDeadLinks: true,
  lastUpdated: true,
  markdown: {
    theme: {
      light: "github-light",
      dark: "github-dark",
    },
  },
  description: "A documentation site for Brisa framework",
  themeConfig: {
    // https://vitepress.dev/reference/default-theme-config
    search: {
      provider: "local",
    },
    logo: "brisa.svg",
    nav: [
      { text: "Home", link: "/", activeMatch: "^/$|^/guide/" },
      {
        text: "Documentation",
        link: "01-getting-started/01-installation.md",
      },
    ],
    sidebar: [
      {
        text: "🚀 Getting started",
        collapsed: true,
        items: [
          {
            text: "Installation",
            link: "01-getting-started/01-installation.md",
          },
          {
            text: "Project structure",
            link: "01-getting-started/02-project-structure.md",
          },
          { text: "index", link: "01-getting-started/index.md" },
        ],
      },
      {
        text: "🛠️ Building your application",
        collapsed: false,
        items: [
          {
            text: "🛣️ Routing",
            items: [
              {
                text: "Pages and Layouts",
                link: "02-building-your-application/01-routing/01-pages-and-layouts.md",
              },
              {
                text: "Dynamic Routes",
                link: "02-building-your-application/01-routing/02-dynamic-routes.md",
              },
              {
                text: "Linking and Navigating",
                link: "02-building-your-application/01-routing/03-linking-and-navigating.md",
              },
              {
                text: "Custom error",
                link: "02-building-your-application/01-routing/04-custom-error.md",
              },
              {
                text: "Api Routes",
                link: "02-building-your-application/01-routing/05-api-routes.md",
              },
              {
                text: "Middleware",
                link: "02-building-your-application/01-routing/06-middleware.md",
              },
              {
                text: "Authentication",
                link: "02-building-your-application/01-routing/07-authenticating.md",
              },
              {
                text: "Internationalization",
                link: "02-building-your-application/01-routing/08-internationalization.md",
              },
              {
                text: "Suspense and streaming",
                link: "02-building-your-application/01-routing/09-suspense-and-streaming.md",
              },
              {
                text: "Websockets",
                link: "02-building-your-application/01-routing/10-websockets.md",
              },
            ],
          },

          {
            text: "🧾 Components details",
            collapsed: true,
            items: [
              {
                text: "Server components",
                link: "02-building-your-application/02-components-details/01-server-components.md",
              },
              {
                text: "Web components",
                link: "02-building-your-application/02-components-details/02-web-components.md",
              },
              {
                text: "Context",
                link: "02-building-your-application/02-components-details/03-context.md",
              },
              {
                text: "Forms",
                link: "02-building-your-application/02-components-details/04-forms.md",
              },
              {
                text: "External libraries",
                link: "02-building-your-application/02-components-details/05-external-libraries.md",
              },
            ],
          },
          {
            text: "📒 Data fetching",
            collapsed: true,
            items: [
              {
                text: "Fetching data",
                link: "02-building-your-application/03-data-fetching/01-fetching.md",
              },
              {
                text: "Request context",
                link: "02-building-your-application/03-data-fetching/02-request-context.md",
              },
              {
                text: "Web context",
                link: "02-building-your-application/03-data-fetching/03-web-context.md",
              },
              {
                text: "Server actions",
                link: "02-building-your-application/03-data-fetching/04-server-actions.md",
              },
            ],
          },
          {
            text: "💅 Styling",
            collapsed: true,
            items: [
              {
                text: "Fetching data",
                link: "TODO",
              },
            ],
          },
          {
            text: "⚙️ Configuring",
            collapsed: true,
            items: [
              {
                text: "Typescript",
                link: "02-building-your-application/06-configuring/01-typescript.md",
              },
              {
                text: "Environment variables",
                link: "02-building-your-application/06-configuring/02-environment-variables.md",
              },
              {
                text: "TLS",
                link: "02-building-your-application/06-configuring/03-tls.md",
              },
              {
                text: "Zig Rust C files",
                link: "02-building-your-application/06-configuring/04-zig-rust-c-files.md",
              },
              {
                text: "Trailing slash",
                link: "02-building-your-application/06-configuring/05-trailing-slash.md",
              },
              {
                text: "Asset prefix",
                link: "02-building-your-application/06-configuring/06-asset-prefix.md",
              },
              {
                text: "Plugins",
                link: "02-building-your-application/06-configuring/07-plugins.md",
              },
              {
                text: "Output",
                link: "02-building-your-application/06-configuring/08-output.md",
              },
              {
                text: "Content Security Policy",
                link: "02-building-your-application/06-configuring/09-content-security-policy.md",
              },
              {
                text: "Debugging",
                link: "02-building-your-application/06-configuring/13-debugging.md",
              },
            ],
          },
          {
            text: "🧪 Testing",
            collapsed: true,
            items: [
              {
                text: "Fetching data",
                link: "TODO",
              },
            ],
          },
          {
            text: "🔐 Authentication",
            collapsed: true,
            items: [
              {
                text: "Fetching data",
                link: "TODO",
              },
            ],
          },
          {
            text: "🚀 Deploying",
            collapsed: true,
            items: [
              {
                text: "Fly io",
                link: "02-building-your-application/09-deploying/01-fly-io.md",
              },
              {
                text: "Vercel",
                link: "02-building-your-application/09-deploying/02-vercel.md",
              },
              {
                text: "Netlify",
                link: "02-building-your-application/09-deploying/03-netlify.md",
              },
              {
                text: "AWS",
                link: "02-building-your-application/09-deploying/04-aws.md",
              },
              {
                text: "Render com",
                link: "02-building-your-application/09-deploying/05-render-com.md",
              },
              {
                text: "Docker",
                link: "02-building-your-application/09-deploying/06-docker.md",
              },
              {
                text: "Static exports",
                link: "02-building-your-application/09-deploying/07-static-exports.md",
              },
              {
                text: "Tauri",
                link: "02-building-your-application/09-deploying/08-tauri.md",
              },
            ],
          },
        ],
      },
      {
<<<<<<< HEAD
        text: "⚙️ Api reference",
        collapsed: true,
=======
        text: "⚙️ API Reference",
        link: "03-api-reference/index.md",
        collapsed: false,
>>>>>>> 3d5e56b8
        items: [
          {
            text: "🧩 Components",
            collapsed: true,
            items: [
              {
<<<<<<< HEAD
                text: "Server components",
=======
                text: "Context provider",
>>>>>>> 3d5e56b8
                link: "03-api-reference/01-components/context-provider.md",
              },
            ],
          },
          {
<<<<<<< HEAD
            text: "🗜️ Functions",
            collapsed: true,
=======
            collapsed: false,
            text: "🗜️ Functions",
>>>>>>> 3d5e56b8
            items: [
              {
                text: "createContext",
                link: "03-api-reference/02-functions/createContext.md",
              },
              {
                text: "createPortal",
                link: "03-api-reference/02-functions/createPortal.md",
              },
              {
                text: "dangerHTML",
                link: "03-api-reference/02-functions/dangerHTML.md",
              },
              {
                text: "navigate",
                link: "03-api-reference/02-functions/navigate.md",
              },
              {
                text: "notFound",
                link: "03-api-reference/02-functions/notFound.md",
              },
              {
                text: "rerenderInAction",
                link: "03-api-reference/02-functions/rerenderInAction.md",
              },
            ],
          },
          {
<<<<<<< HEAD
            text: "📚 Extended HTML attributes",
            collapsed: true,
=======
            collapsed: true,
            text: "📚 Extended HTML Attributes",
>>>>>>> 3d5e56b8
            items: [
              {
                text: "debounceEvent",
                link: "03-api-reference/03-extended-html-attributes/debounceEvent.md",
              },
              {
<<<<<<< HEAD
                text: "indicateEvent",
                link: "03-api-reference/03-extended-html-attributes/indicateEvent.md",
              },
              {
                text: "indicator",
                link: "03-api-reference/03-extended-html-attributes/indicator.md",
              },
              {
                text: "key",
                link: "03-api-reference/03-extended-html-attributes/key.md",
              },
              {
                text: "ref",
                link: "03-api-reference/03-extended-html-attributes/ref.md",
              },
              {
                text: "serverOnly",
                link: "03-api-reference/03-extended-html-attributes/serverOnly.md",
              },
              {
                text: "skipSSR",
                link: "03-api-reference/03-extended-html-attributes/skipSSR.md",
              },
            ],
          },
          {
            text: "🎛️ WebContext",
            collapsed: true,
            link: "03-api-reference/04-web-context/index.md",
          },
          {
            text: "📤 RequestContext",
            collapsed: true,
            link: "03-api-reference/05-request-context/index.md",
          },
=======
                link: "03-api-reference/03-extended-html-attributes/indicateEvent.md",
                text: "indicateEvent",
              },
              {
                link: "03-api-reference/03-extended-html-attributes/key.md",
                text: "key",
              },
              {
                link: "03-api-reference/03-extended-html-attributes/ref.md",
                text: "ref",
              },
              {
                link: "03-api-reference/03-extended-html-attributes/serverOnly.md",
                text: "serverOnly",
              },
              {
                link: "03-api-reference/03-extended-html-attributes/skipSSR.md",
                text: "skipSSR",
              },
            ],
          },
>>>>>>> 3d5e56b8
        ],
      },
    ],
    socialLinks: [
      { icon: "github", link: "https://github.com/aralroca/brisa" },
      { icon: "twitter", link: "https://twitter.com/brisadotbuild" },
      { icon: "discord", link: "https://discord.com/invite/89Y9HMYZ" },
    ],
    editLink: {
      text: "Edit this page on GitHub",
      pattern:
        "https://github.com/aralroca/brisa/documentation/edit/main/:path",
    },
  },
});<|MERGE_RESOLUTION|>--- conflicted
+++ resolved
@@ -257,37 +257,23 @@
         ],
       },
       {
-<<<<<<< HEAD
-        text: "⚙️ Api reference",
-        collapsed: true,
-=======
         text: "⚙️ API Reference",
         link: "03-api-reference/index.md",
         collapsed: false,
->>>>>>> 3d5e56b8
         items: [
           {
             text: "🧩 Components",
             collapsed: true,
             items: [
               {
-<<<<<<< HEAD
-                text: "Server components",
-=======
                 text: "Context provider",
->>>>>>> 3d5e56b8
                 link: "03-api-reference/01-components/context-provider.md",
               },
             ],
           },
           {
-<<<<<<< HEAD
-            text: "🗜️ Functions",
-            collapsed: true,
-=======
             collapsed: false,
             text: "🗜️ Functions",
->>>>>>> 3d5e56b8
             items: [
               {
                 text: "createContext",
@@ -316,56 +302,14 @@
             ],
           },
           {
-<<<<<<< HEAD
-            text: "📚 Extended HTML attributes",
-            collapsed: true,
-=======
             collapsed: true,
             text: "📚 Extended HTML Attributes",
->>>>>>> 3d5e56b8
             items: [
               {
                 text: "debounceEvent",
                 link: "03-api-reference/03-extended-html-attributes/debounceEvent.md",
               },
               {
-<<<<<<< HEAD
-                text: "indicateEvent",
-                link: "03-api-reference/03-extended-html-attributes/indicateEvent.md",
-              },
-              {
-                text: "indicator",
-                link: "03-api-reference/03-extended-html-attributes/indicator.md",
-              },
-              {
-                text: "key",
-                link: "03-api-reference/03-extended-html-attributes/key.md",
-              },
-              {
-                text: "ref",
-                link: "03-api-reference/03-extended-html-attributes/ref.md",
-              },
-              {
-                text: "serverOnly",
-                link: "03-api-reference/03-extended-html-attributes/serverOnly.md",
-              },
-              {
-                text: "skipSSR",
-                link: "03-api-reference/03-extended-html-attributes/skipSSR.md",
-              },
-            ],
-          },
-          {
-            text: "🎛️ WebContext",
-            collapsed: true,
-            link: "03-api-reference/04-web-context/index.md",
-          },
-          {
-            text: "📤 RequestContext",
-            collapsed: true,
-            link: "03-api-reference/05-request-context/index.md",
-          },
-=======
                 link: "03-api-reference/03-extended-html-attributes/indicateEvent.md",
                 text: "indicateEvent",
               },
@@ -387,7 +331,6 @@
               },
             ],
           },
->>>>>>> 3d5e56b8
         ],
       },
     ],
