--- conflicted
+++ resolved
@@ -1,10 +1,6 @@
 {
   "name": "brisa",
-<<<<<<< HEAD
-  "version": "0.0.175-canary.2",
-=======
-  "version": "0.0.175-canary.1",
->>>>>>> 198ca1a8
+  "version": "0.0.175",
   "description": "Brisa, the next-gen web framework.",
   "repository": {
     "type": "git",
